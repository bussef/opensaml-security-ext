![Logo](img/sc-logo.png)

# opensaml-security-ext

[![License](https://img.shields.io/badge/License-Apache%202.0-blue.svg)](https://opensource.org/licenses/Apache-2.0) [![Maven Central](https://maven-badges.herokuapp.com/maven-central/se.swedenconnect.opensaml/opensaml-security-ext/badge.svg)](https://maven-badges.herokuapp.com/maven-central/se.swedenconnect.opensaml/opensaml-security-ext)

Crypto and security extensions to OpenSAML

---

<<<<<<< HEAD
**NOTE:** OpenSAML has introduced support for ECDH key agreement starting from version 4.1.0. Therefore, this functionality has been removed from the opensaml-security-ext library in version 3.0.0. If you are using OpenSAML 4.0.X you need to use version 2.1.0 of opensaml-security-ext and 1.0.8 of you are still using OpenSAML 3.
=======
**NOTE:** OpenSAML has introduced support for ECDH key agreement starting from version 4.1.0. Therefore, this functionality has been removed from the opensaml-security-ext library in version 3.0.0. If you are using OpenSAML 4.0.X you need to use version 2.1.0 of opensaml-security-ext and 1.0.8 if you are still using OpenSAML 3.
>>>>>>> 8e2c47de

---

**NOTE:** There is an interoperability issue between OpenSAML 4.0.X and version 1.0.7 with regard to the use of ECDH. The issue conerns the requirements on precense of ConcatKDF parameters in ECDH where the interpretation of the standard differes and where OpenSAML does not allow the empty parameters sent by 1.0.7. An issue is raised with the OpenSAML team to resolve this issue to bring OpenSAML 4 in alignment with 1.0.7 if possible.
We recommend any implementations till using OpenSAML 3 to move to the fixed version 1.0.8 that interoperates with the current version of OpenSAML 4.0.X

---


The opensaml-security-ext extends the core OpenSAML libraries with the capability to encrypt and decrypt XML data using ephemeral-static ECDH key agreement (pre-3.0 only).

The library also offers a workaround for using RSA-OAEP and RSA-PSS with HSM protected keys since the Sun PKCS#11 provider does not support RSA-OAEP and RSA-PSS padding.

As of version 1.0.2, the signature algorithms `http://www.w3.org/2007/05/xmldsig-more#sha256-rsa-MGF1`,
`http://www.w3.org/2007/05/xmldsig-more#sha384-rsa-MGF1` and `http://www.w3.org/2007/05/xmldsig-more#sha512-rsa-MGF1` are represented as OpenSAML algorithm descriptors and installed in the OpenSAML algorithm registry.

Java API documentation of the opensaml-security-ext library is found at:

* [Latest](https://docs.swedenconnect.se/opensaml-security-ext/javadoc/latest/index.html)

* [2.1.0](https://docs.swedenconnect.se/opensaml-security-ext/javadoc/2.1.0/index.html)

* [1.0.8](https://docs.swedenconnect.se/opensaml-security-ext/javadoc/1.0.8/index.html).

Generated project information is found at [https://docs.swedenconnect.se/opensaml-security-ext/site](https://docs.swedenconnect.se/opensaml-security-ext/site).

### Maven and opensaml-security-ext

The opensaml-security-ext project artifacts are published to Maven central.

Include the following snippet in your Maven POM to add opensaml-security-ext as a dependency for your project.

```
<dependency>
  <groupId>se.swedenconnect.opensaml</groupId>
  <artifactId>opensaml-security-ext</artifactId>
  <version>${opensaml-security-ext.version}</version>
</dependency>
```

## Initializing support

OpenSAML needs to be initialized in order to function. The opensaml-security-ext provides the
singleton class [OpenSAMLInitializer](https://github.com/swedenconnect/opensaml-security-ext/blob/master/src/main/java/se/swedenconnect/opensaml/OpenSAMLInitializer.java) for this purpose.

One or more [OpenSAMLInitializerConfig](https://github.com/swedenconnect/opensaml-security-ext/blob/master/src/main/java/se/swedenconnect/opensaml/OpenSAMLInitializerConfig.java) instances may be supplied as arguments to the `OpenSAMLInitializer.initialize` method in order to add customized configuration.

In order to utilize the extensions from this library, the [OpenSAMLSecurityExtensionConfig](https://github.com/swedenconnect/opensaml-security-ext/blob/master/src/main/java/se/swedenconnect/opensaml/OpenSAMLSecurityExtensionConfig.java) should be supplied in the `initialize`-call.

It is also possible to configure other algorithm defaults than what is the OpenSAML defaults. This is done by using the [OpenSAMLSecurityDefaultsConfig](https://github.com/swedenconnect/opensaml-security-ext/blob/master/src/main/java/se/swedenconnect/opensaml/OpenSAMLSecurityDefaultsConfig.java) class that takes a [SecurityConfiguration](https://github.com/swedenconnect/opensaml-security-ext/blob/master/src/main/java/se/swedenconnect/opensaml/xmlsec/config/SecurityConfiguration.java) instance. In the example below the security configuration is set up according to [SAML2Int](https://kantarainitiative.github.io/SAMLprofiles/saml2int.html).

```
// Initialize OpenSAML and the security extensions.
// We also configure algorithm defaults according to SAML2Int ...
//
OpenSAMLInitializer.getInstance().initialize(
  new OpenSAMLSecurityDefaultsConfig(new SAML2IntSecurityConfiguration()),
  new OpenSAMLSecurityExtensionConfig());
```

> For our test cases we had to add the Bouncy Castle crypto provider manually in order to implement ECDH. It should be sufficient to have it in the class path, but to be safe, the `preInitialize` method of the `OpenSAMLSecurityExtensionConfig` checks whether this provider is installed and does so if it isn't already installed.

**Note**: The [eidas-opensaml](https://github.com/litsec/eidas-opensaml) library uses opensaml-security-ext. It defines `SecurityConfiguration` classes for eIDAS security configuration, one "strict" will small chances of interoperability and one "relaxed" that will actually work against a node using the CEF-software.


## Extended encryption and decryption support

> Applies to versions earlier than 2.X of the opensaml-security-ext only. More recent versions of the library have removed the below described functionality since it has been added to OpenSAML (4.1.0).

In order to add support for key agreement to OpenSAML in a way that an application that wishes to have this support only needs to make configuration changes we had to add quite a number of different extensions. We tested this on a Shibboleth deployment and managed to add ECDH support to an IdP.

When encrypting a SAML object, for example an `Assertion`, for a peer, the following steps are generally taken:

1. Locate the peer metadata/credentials.
2. Resolve the encryption parameters to use during the encryption process using a `EncryptionParametersResolver`.
3. Encrypt the data.


#### Resolving encryption parameters from metadata

Below we illustrate how this is done using the [ExtendedSAMLMetadataEncryptionParametersResolver](https://github.com/swedenconnect/opensaml-security-ext/tree/2.1.0/src/main/java/se/swedenconnect/opensaml/xmlsec/ExtendedSAMLMetadataEncryptionParametersResolver.java). For details, see `resolvedEncryptionParametersFromMetadata` method in the [EncryptionDecryptionTest.java](https://github.com/swedenconnect/opensaml-security-ext/tree/2.1.0/src/test/java/se/swedenconnect/opensaml/examples/EncryptionDecryptionTest.java) file.

```
// The peer metadata.
final EntityDescriptor metadata = ...;

// Set up a MetadataCredentialResolver (a resolver that reads from SAML metadata)
MetadataCredentialResolver credentialResolver = new MetadataCredentialResolver();
credentialResolver.setKeyInfoCredentialResolver(
  DefaultSecurityConfigurationBootstrap.buildBasicInlineKeyInfoCredentialResolver());
credentialResolver.initialize();

// Set up the criteria ...
//
// We need default algorithms (in case no are given in EncryptionMethod in metadata).
EncryptionConfigurationCriterion encConfCriterion = new EncryptionConfigurationCriterion(
  ExtendedDefaultSecurityConfigurationBootstrap.buildDefaultEncryptionConfiguration());

// RoleDescriptorCriterion gives us the metadata. In a real case a RoleDescriptorResolver
// would be used.
RoleDescriptorCriterion rdCriterion =
  new RoleDescriptorCriterion(metadata.getRoleDescriptors().get(0));

CriteriaSet criteriaSet = new CriteriaSet(encConfCriterion, rdCriterion);

// Resolve encryption parameters and encrypt.
//
ExtendedSAMLMetadataEncryptionParametersResolver resolver =
  new ExtendedSAMLMetadataEncryptionParametersResolver(credentialResolver);

EncryptionParameters params = resolver.resolveSingle(criteriaSet);

Encrypter encrypter = new Encrypter();

EncryptedData encryptedData = encrypter.encryptElement(this.encryptedObject,
  new DataEncryptionParameters(params), new KeyEncryptionParameters(params, metadata.getEntityID()));

```

The encrypted data is represented in XML as:

```
<xenc:EncryptedData Type="http://www.w3.org/2001/04/xmlenc#Element"
                    xmlns:xenc="http://www.w3.org/2001/04/xmlenc#">
  <xenc:EncryptionMethod Algorithm="http://www.w3.org/2001/04/xmlenc#aes256-cbc"
                         xmlns:xenc="http://www.w3.org/2001/04/xmlenc#"/>
  <ds:KeyInfo xmlns:ds="http://www.w3.org/2000/09/xmldsig#">
    <xenc:EncryptedKey Recipient="http://id.example.com/sp1"
                       xmlns:xenc="http://www.w3.org/2001/04/xmlenc#">
      <xenc:EncryptionMethod Algorithm="http://www.w3.org/2001/04/xmlenc#kw-aes256"
                             xmlns:xenc="http://www.w3.org/2001/04/xmlenc#"/>
      <ds:KeyInfo>
        <xenc:AgreementMethod Algorithm="http://www.w3.org/2009/xmlenc11#ECDH-ES">
          <xenc11:KeyDerivationMethod Algorithm="http://www.w3.org/2009/xmlenc11#ConcatKDF"
                                      xmlns:xenc11="http://www.w3.org/2009/xmlenc11#">
            <xenc11:ConcatKDFParams AlgorithmID="0000" PartyUInfo="0000" PartyVInfo="0000">
              <ds:DigestMethod Algorithm="http://www.w3.org/2001/04/xmlenc#sha256"
                               xmlns:ds="http://www.w3.org/2000/09/xmldsig#"/>
            </xenc11:ConcatKDFParams>
          </xenc11:KeyDerivationMethod>
          <xenc:OriginatorKeyInfo>
            <ds:KeyValue>
              <ds11:ECKeyValue xmlns:ds11="http://www.w3.org/2009/xmldsig11#">
                <ds11:NamedCurve URI="urn:oid:1.2.840.10045.3.1.7"/>
                <ds11:PublicKey>BPqJLXfFWIjsa9hPug...umuc=</ds11:PublicKey>
              </ds11:ECKeyValue>
            </ds:KeyValue>
          </xenc:OriginatorKeyInfo>
           <xenc:RecipientKeyInfo xmlns:ds="http://www.w3.org/2000/09/xmldsig#">
            <ds:X509Data xmlns:ds="http://www.w3.org/2000/09/xmldsig#">
              <ds:X509Certificate>MIIB...AEoizR</ds:X509Certificate>
            </ds:X509Data>
          </xenc:RecipientKeyInfo>
        </xenc:AgreementMethod>
      </ds:KeyInfo>
      <xenc:CipherData xmlns:xenc="http://www.w3.org/2001/04/xmlenc#">
        <xenc:CipherValue>3i2e4G/2LK2oSo...dE1cluerju0sQ==</xenc:CipherValue>
      </xenc:CipherData>
    </xenc:EncryptedKey>
  </ds:KeyInfo>
  <xenc:CipherData xmlns:xenc="http://www.w3.org/2001/04/xmlenc#">
    <xenc:CipherValue>WreMTql...rXWg4=</xenc:CipherValue>
  </xenc:CipherData>
</xenc:EncryptedData>
```

The decryption phase looks like:

```

Credential[] localCredentials = ...;
Decrypter decrypter = new Decrypter(DecryptionUtils.createDecryptionParameters(localCredentials));
decrypter.setRootInNewDocument(true);

Type decryptedObject = (Type) decrypter.decryptData(encryptedData);
```

The trick here that allows us to decrypt the above data is the [KeyAgreementMethodKeyInfoProvider](https://github.com/swedenconnect/opensaml-security-ext/tree/2.1.0/src/main/java/se/swedenconnect/opensaml/xmlsec/keyinfo/provider/KeyAgreementMethodKeyInfoProvider.java). This is a special purpose provider that handles key agreement and sets up a `KeyAgreementCredential` that makes it possible to use the standard OpenSAML decrypter. See [DecryptionUtils](https://github.com/swedenconnect/opensaml-security-ext/tree/2.1.0/src/main/java/se/swedenconnect/opensaml/xmlsec/encryption/support/DecryptionUtils.java) for how to set up decryption parameters.

#### Resolving encryption parameters from local configuration

The opensaml-security-ext library also offers another encryption parameter provider, the [ExtendedEncryptionParametersResolver](https://github.com/swedenconnect/opensaml-security-ext/tree/2.1.0/src/main/java/se/swedenconnect/opensaml/xmlsec/ExtendedEncryptionParametersResolver.java). This provider does not locate peer credentials in metadata. Instead we hand them over directly. For details, see `resolvedEncryptionParameters` method in the [EncryptionDecryptionTest.java](https://github.com/swedenconnect/opensaml-security-ext/tree/2.1.0/src/test/java/se/swedenconnect/opensaml/examples/EncryptionDecryptionTest.java) file.

```
// We use the default encryption configuration. The extended part introduces support
// for key agreement and key derivation configuration.
//
BasicExtendedEncryptionConfiguration config =
  ExtendedDefaultSecurityConfigurationBootstrap.buildDefaultEncryptionConfiguration();

// Install our key transport encryption credentials.
// The setKeyTransportEncryptionCredentials will analyze whether the added credential can be
// used for ordinary key transport or key agreement.
// Note: You may also use the setKeyAgreementCredentials to explicitly assign credentials that
// may be used for key agreement.
//
config.setKeyTransportEncryptionCredentials(Arrays.asList(peerCredential1, peerCredential2));

// Make our encryption configuration into a criteria for the resolver.
//
EncryptionConfigurationCriterion criterion = new EncryptionConfigurationCriterion(config);
CriteriaSet criteriaSet = new CriteriaSet(criterion);

// Instantiate our extension of the EncryptionParametersResolver to get the parameters needed
// for encryption.
//
ExtendedEncryptionParametersResolver resolver = new ExtendedEncryptionParametersResolver();
EncryptionParameters params = resolver.resolveSingle(criteriaSet);

// Encrypt
Encrypter encrypter = new Encrypter();

EncryptedData encryptedData = encrypter.encryptElement(this.encryptedObject,
  new DataEncryptionParameters(params), new KeyEncryptionParameters(params, "recipient"));
```

The decryption phase is the same as the previous example.

#### Manual setup of encryption

Finally, the opensaml-security-ext library offers a way to manually setup the parameters needed
for ECDH encryption.

For details, see `manualEncryptionSetup` method in the [EncryptionDecryptionTest.java](https://github.com/swedenconnect/opensaml-security-ext/tree/2.1.0/src/test/java/se/swedenconnect/opensaml/examples/EncryptionDecryptionTest.java) file.

In this case we need to use the "hack", [ECDHKeyAgreementParameters](https://github.com/swedenconnect/opensaml-security-ext/tree/2.1.0/src/main/java/se/swedenconnect/opensaml/xmlsec/encryption/support/ECDHKeyAgreementParameters.java) which is an extension of OpenSAML's `KeyEncryptionParameters` class. The `ECDHKeyAgreementParameters` has defaults for ECDH using ConcatKDF for key derivation.

```
// Set up parameters for encryption manually ...
DataEncryptionParameters dataEncryptionParameters = new DataEncryptionParameters();
dataEncryptionParameters.setAlgorithm(EncryptionConstants.ALGO_ID_BLOCKCIPHER_AES256_GCM);

// In order for ECDH to be possible with OpenSAML's Encrypter class we need to instantiate
// our special purpose key encryption parameters object.
ECDHKeyAgreementParameters kekParams = new ECDHKeyAgreementParameters();
kekParams.setPeerCredential(this.ecPeerCredential);
// The kekParams will use default algorithms for key wrapping and key agreement.

// We also need the special purpose key info generator (for key agreement).
kekParams.setKeyInfoGenerator(
  ExtendedDefaultSecurityConfigurationBootstrap
    .buildDefaultKeyAgreementKeyInfoGeneratorFactory().newInstance());

// Encrypt
Encrypter encrypter = new Encrypter();

EncryptedData encryptedData = encrypter.encryptElement(this.encryptedObject,
  dataEncryptionParameters, kekParams);
```

The decryption phase is the same as the previous example.


## Workarounds for the Sun PKCS#11 provider

The standard Sun Java PKCS#11 provider does not support RSA-OAEP decryption which is a problem if the decryption key is stored in a HSM accessed through a PKCS#11 API. See this [Stack Overflow](https://stackoverflow.com/questions/23844694/bad-padding-exception-rsa-ecb-oaepwithsha-256andmgf1padding-in-pkcs11) article.

The [Pkcs11Decrypter](https://github.com/swedenconnect/opensaml-security-ext/blob/master/src/main/java/se/swedenconnect/opensaml/xmlsec/encryption/support/Pkcs11Decrypter.java) extends OpenSAML's `Decrypter` implementation with a work-around for this problem.
This work-around comprises of:

- Performing a raw RSA decryption on the encrypted data.
- Performing OAEP padding processing on the decrypted data outside of the HSM to extract the decrypted plaintext.

Furthermore, the Sun PKCS#11 provider does not implement PSS-padding, making it impossible to sign using RSA-PSS if the signing key is stored on a HSM and the Sun PKCS#11 provider is used. The opensaml-security-ext library solves this by overriding OpenSAML's standard `SignerProvider` (`ApacheSantuarioSignerProviderImpl`) with an extension, [ExtendedSignerProvider](https://github.com/swedenconnect/opensaml-security-ext/blob/master/src/main/java/se/swedenconnect/opensaml/xmlsec/signature/support/provider/ExtendedSignerProvider.java). This extension handles padding in software and only the raw RSA transform is performed on the HSM.

By adding the opensaml-security-ext library to your classpath, the `ExtendedSignerProvider` will be made the default OpenSAML signer provider, and when RSA-PSS signing is ordered and the current crypto provider is the Sun PKCS#11 provider, the above described workaround will kick in. Otherwise, the default provider handles the operation.

If you, for some reason, want to disable the `ExtendedSignerProvider` functionality, set the system property `se.swedenconnect.opensaml.xmlsec.signature.support.provider.ExtendedSignerProvider.disabled` to `true`. You can also force the provider to execute all RSA-based signatures by setting the property `se.swedenconnect.opensaml.xmlsec.signature.support.provider.ExtendedSignerProvider.testmode` to `true`. This is for testing purposes.

---

Copyright &copy; 2016-2022, [Sweden Connect](https://swedenconnect.se). Licensed under version 2.0 of the [Apache License](http://www.apache.org/licenses/LICENSE-2.0).<|MERGE_RESOLUTION|>--- conflicted
+++ resolved
@@ -8,11 +8,7 @@
 
 ---
 
-<<<<<<< HEAD
-**NOTE:** OpenSAML has introduced support for ECDH key agreement starting from version 4.1.0. Therefore, this functionality has been removed from the opensaml-security-ext library in version 3.0.0. If you are using OpenSAML 4.0.X you need to use version 2.1.0 of opensaml-security-ext and 1.0.8 of you are still using OpenSAML 3.
-=======
 **NOTE:** OpenSAML has introduced support for ECDH key agreement starting from version 4.1.0. Therefore, this functionality has been removed from the opensaml-security-ext library in version 3.0.0. If you are using OpenSAML 4.0.X you need to use version 2.1.0 of opensaml-security-ext and 1.0.8 if you are still using OpenSAML 3.
->>>>>>> 8e2c47de
 
 ---
 
